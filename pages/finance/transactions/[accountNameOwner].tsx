--- conflicted
+++ resolved
@@ -133,13 +133,6 @@
     });
   };
 
-<<<<<<< HEAD
-  const handleMoveRow = async (transaction: Transaction) => {
-    // updateTransaction({
-    //   newRow: updatedRow,
-    //   oldRow: params.row,
-    // });
-=======
   const handleMoveRow = async (
     oldTransaction: Transaction,
     newTransaction: Transaction,
@@ -153,7 +146,6 @@
     setShowModalMove(false);
 
     console.log("handleMoveRow updated");
->>>>>>> faa62df7
   };
 
   const handleDeleteRow = async () => {
@@ -330,13 +322,9 @@
           <div>
             <IconButton
               onClick={() => {
-<<<<<<< HEAD
-                setSelectedTransaction(params.row);
-=======
                 console.log("move: " + params.row.accountType);
                 setSelectedTransaction(params.row);
                 setOriginalRow(params.row);
->>>>>>> faa62df7
                 setShowModalMove(true);
               }}
             >
