import { useState, useEffect } from "react";
import { DataGrid, GridColDef } from "@mui/x-data-grid";
import {
  Box,
  Button,
  IconButton,
  Modal,
  TextField,
  Typography,
} from "@mui/material";
import AddIcon from "@mui/icons-material/Add";
import DeleteIcon from "@mui/icons-material/Delete";
import Spinner from "../../components/Spinner";
import SnackbarBaseline from "../../components/SnackbarBaseline";
import useFetchDescription from "../../hooks/useDescriptionFetch";
import useDescriptionInsert from "../../hooks/useDescriptionInsert";
import useDescriptionDelete from "../../hooks/useDescriptionDelete";
import Description from "../../model/Description";
import useDescriptionUpdate from "../../hooks/useDescriptionUpdate";

export default function descriptions() {
  const [message, setMessage] = useState("");
  const [showSnackbar, setOpen] = useState(false);
  const [showSpinner, setShowSpinner] = useState(true);
  const [showModalAdd, setOpenForm] = useState(false);
  const [confirmDelete, setConfirmDelete] = useState(false);
  const [selectedDescription, setSelectedDescription] =
    useState<Description | null>(null);
  const [descriptionData, setDescriptionData] = useState<Description | null>(
    null,
  );

<<<<<<< HEAD
  const { data, isSuccess } = useFetchDescription();
  const { mutate: insertDescription } = useDescriptionInsert();
=======
  const { data, isSuccess, isLoading } = useFetchDescription();
  const { mutateAsync: insertDescription } = useDescriptionInsert();
>>>>>>> faa62df7
  const { mutate: updateDescription } = useDescriptionUpdate();
  const { mutate: deleteDescription } = useDescriptionDelete();

  useEffect(() => {
    if (isSuccess) {
      setShowSpinner(false);
    }
  }, [isSuccess]);

  const handleDeleteRow = async () => {
    if (selectedDescription) {
      try {
        await deleteDescription(selectedDescription);
        setMessage("Description deleted successfully.");
      } catch (error) {
        handleError(error, "Delete Description failure.", false);
      } finally {
        setConfirmDelete(false);
        setSelectedDescription(null);
      }
    }
  };

  const handleSnackbarClose = () => {
    setOpen(false);
  };

  const handleError = (error: any, moduleName: string, throwIt: boolean) => {
    const errorMessage = error.response
      ? `${moduleName}: ${error.response.status} - ${JSON.stringify(
          error.response.data,
        )}`
      : `${moduleName}: Failure`;

    setMessage(errorMessage);
    setOpen(true);
    if (throwIt) throw error;
  };

  const addRow = async (newData: Description): Promise<Description> => {
    try {
      const result = await insertDescription(newData);
      setOpenForm(false);
      return result;
    } catch (error) {
      handleError(error, "Add Description", false);
    }
  };

  const columns: GridColDef[] = [
    {
      field: "descriptionName",
      headerName: "Name",
<<<<<<< HEAD
      width: 350,
=======
      width: 300,
>>>>>>> faa62df7
      editable: true,
    },
    {
      field: "activeStatus",
      headerName: "Status",
<<<<<<< HEAD
      width: 75,
=======
      width: 100,
>>>>>>> faa62df7
      editable: true,
    },
    {
      field: "descriptionCount",
      headerName: "Count",
<<<<<<< HEAD
      width: 75,
=======
      width: 100,
>>>>>>> faa62df7
    },
    {
      field: "",
      headerName: "Actions",
      width: 100,
      renderCell: (params) => (
        <IconButton
          onClick={() => {
            setSelectedDescription(params.row);
            setConfirmDelete(true);
          }}
        >
          <DeleteIcon />
        </IconButton>
      ),
    },
  ];

  return (
    <div>
      <h2>Description Details</h2>
      {showSpinner ? (
        <Spinner />
      ) : (
        <div>
          <IconButton onClick={() => setOpenForm(true)}>
            <AddIcon />
          </IconButton>
          <DataGrid
            rows={data?.filter((row) => row != null) || []}
            columns={columns}
            getRowId={(row) => row.descriptionId || 0}
            checkboxSelection={false}
            rowSelection={false}
            processRowUpdate={(newRow: Description, oldRow: Description) => {
              // Handle row update here
              console.log("Row updating:", newRow);
              updateDescription({
                oldDescription: oldRow,
                newDescription: newRow,
              });
              //updateRow(newRow, oldRow);
              console.log("Row updated:", newRow);
              return newRow; // Return the updated row
            }}
          />
          <div>
            <SnackbarBaseline
              message={message}
              state={showSnackbar}
              handleSnackbarClose={handleSnackbarClose}
            />
          </div>
        </div>
      )}

      {/* Confirmation Delete Modal */}
      <Modal open={confirmDelete} onClose={() => setConfirmDelete(false)}>
        <Box
          sx={{
            width: 400,
            padding: 4,
            backgroundColor: "white",
            margin: "auto",
            marginTop: "20%",
          }}
        >
          <Typography variant="h6">Confirm Deletion</Typography>
          <Typography>
            Are you sure you want to delete the description "
            {JSON.stringify(selectedDescription)}"?
          </Typography>
          <Box mt={2} display="flex" justifyContent="space-between">
            <Button
              variant="contained"
              color="primary"
              onClick={handleDeleteRow}
            >
              Delete
            </Button>
            <Button
              variant="outlined"
              color="secondary"
              onClick={() => setConfirmDelete(false)}
            >
              Cancel
            </Button>
          </Box>
        </Box>
      </Modal>

      <Modal open={showModalAdd} onClose={() => setOpenForm(false)}>
        <Box
          sx={{
            width: 400,
            padding: 4,
            backgroundColor: "white",
            margin: "auto",
          }}
        >
          <h3>
            {descriptionData ? "Edit Description" : "Add New Description"}
          </h3>
          <TextField
            label="Name"
            fullWidth
            margin="normal"
            value={descriptionData?.descriptionName || ""}
            onChange={(e) =>
              setDescriptionData((prev) => ({
                ...prev,
                descriptionName: e.target.value,
              }))
            }
          />
          <TextField
            label="Status"
            fullWidth
            margin="normal"
            value={descriptionData?.activeStatus || ""}
            onChange={(e) =>
              setDescriptionData((prev: any) => ({
                ...prev,
                activeStatus: e.target.value,
              }))
            }
          />
          <Button
            variant="contained"
            onClick={() => descriptionData && addRow(descriptionData)}
          >
            {descriptionData ? "Update" : "Add"}
          </Button>
        </Box>
      </Modal>
    </div>
  );
}<|MERGE_RESOLUTION|>--- conflicted
+++ resolved
@@ -30,13 +30,8 @@
     null,
   );
 
-<<<<<<< HEAD
   const { data, isSuccess } = useFetchDescription();
-  const { mutate: insertDescription } = useDescriptionInsert();
-=======
-  const { data, isSuccess, isLoading } = useFetchDescription();
   const { mutateAsync: insertDescription } = useDescriptionInsert();
->>>>>>> faa62df7
   const { mutate: updateDescription } = useDescriptionUpdate();
   const { mutate: deleteDescription } = useDescriptionDelete();
 
@@ -90,31 +85,19 @@
     {
       field: "descriptionName",
       headerName: "Name",
-<<<<<<< HEAD
       width: 350,
-=======
-      width: 300,
->>>>>>> faa62df7
       editable: true,
     },
     {
       field: "activeStatus",
       headerName: "Status",
-<<<<<<< HEAD
       width: 75,
-=======
-      width: 100,
->>>>>>> faa62df7
       editable: true,
     },
     {
       field: "descriptionCount",
       headerName: "Count",
-<<<<<<< HEAD
       width: 75,
-=======
-      width: 100,
->>>>>>> faa62df7
     },
     {
       field: "",
