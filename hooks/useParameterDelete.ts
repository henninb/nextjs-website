--- conflicted
+++ resolved
@@ -44,11 +44,7 @@
 
       const oldData: any = queryClient.getQueryData(["parameter"]) || [];
       const newData = oldData.filter(
-<<<<<<< HEAD
-        (item) => item.parameterName !== variables.parameterName
-=======
-        (item: any) => item.parameterName !== variables.oldRow.parameterName,
->>>>>>> d62420df
+        (item: any) => item.parameterName !== variables.parameterName
       );
       queryClient.setQueryData(["parameter"], newData);
     },
