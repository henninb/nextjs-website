--- conflicted
+++ resolved
@@ -57,13 +57,8 @@
     onError: (error) => {
       console.log(error ? error : "error is undefined.");
     },
-<<<<<<< HEAD
   onSuccess: (newPayment) => {
       const oldData: any = queryClient.getQueryData(["payment"]) || [];
-=======
-    onSuccess: (newPayment) => {
-      const oldData: any = queryClient.getQueryData(["paymnet"]) || [];
->>>>>>> d62420df
       queryClient.setQueryData(["payment"], [newPayment, ...oldData]);
     },
   });
